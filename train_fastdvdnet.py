"""
Trains a FastDVDnet model.

Copyright (C) 2019, Matias Tassano <matias.tassano@parisdescartes.fr>

This program is free software: you can use, modify and/or
redistribute it under the terms of the GNU General Public
License as published by the Free Software Foundation, either
version 3 of the License, or (at your option) any later
version. You should have received a copy of this license along
this program. If not, see <http://www.gnu.org/licenses/>.
"""
import time
import argparse
import torch
import torch.nn as nn
import torch.optim as optim
from models import FastDVDnet
from dataset import ValDataset
from dataloaders import train_dali_loader
from images_dataloader import ImagesDataLoader
from utils import svd_orthogonalization, close_logger, init_logging, normalize_data
from train_common import resume_training, lr_scheduler, log_train_psnr, \
					validate_and_log, save_model_checkpoint, log_training_patches
from PIL import Image
import imagehash as imghash
import numpy as np
import numpy as np
import matplotlib.pyplot as plt
from matplotlib import cm
import gc
from datetime import datetime

def main(**args):
	r"""Performs the main training loop
	"""

	# Load dataset
	print('> Loading datasets ...')
	dataset_val = ValDataset(valsetdir_noisy=args['valset_dir_noisy'], \
							 valsetdir_denoised=args['valset_dir_denoised'], \
							 valsetdir_original=args['valset_dir_original'], \
							 gray_mode=False)

	images_loader_train = ImagesDataLoader(batch_size=args['batch_size'], \
										   sequence_length=args['temp_patch_size'], \
										   clean_files=args['trainset_dir_original'], \
										   noisy_files=args['trainset_dir_noisy'], \
										   denoised_files=args['trainset_dir_denoised'], \
										   crop_size=args['patch_size'])

	num_minibatches = int(args['max_number_patches']//args['batch_size'])
	ctrl_fr_idx = (args['temp_patch_size'] - 1) // 2
	print("\t# of training samples: %d\n" % int(args['max_number_patches']))

	# Init loggers
	writer, logger = init_logging(args)

	# Define GPU devices
	device_ids = [0]
	torch.backends.cudnn.benchmark = True # CUDNN optimization

	# Create model
	model = FastDVDnet()
	model = nn.DataParallel(model, device_ids=device_ids).cuda()
	print_model_parameters(model)

	# Define loss
	criterion = nn.MSELoss(reduction='sum')
	criterion.cuda()

	# Optimizer
	optimizer = optim.Adam(model.parameters(), lr=args['lr'])

	# Resume training or start anew
	start_epoch, training_params = resume_training(args, model, optimizer)

	# Training
	start_time = time.time()
	for epoch in range(start_epoch, args['epochs']):
		# Set learning rate
		current_lr, reset_orthog = lr_scheduler(epoch, args)
		if reset_orthog:
			training_params['no_orthog'] = True

		# set learning rate in optimizer
		for param_group in optimizer.param_groups:
			param_group["lr"] = current_lr
		print('\nlearning rate %f' % current_lr)

		# train
<<<<<<< HEAD
		# start = time.time()
		for i, data in enumerate(images_loader_train, 0):
			# if i % 100 == 0:
			# 	end = time.time()
			# 	print("Elapsed time till %d steps: %f s" % (i, end - start))
=======
		eventHorizonCrossed = False

		start = time.time()

		for i, data in enumerate(images_loader_train, 0):
			if i % 100 == 0:
				end = time.time()
				print("Elapsed time till %d steps: %f s" % (i, end - start))
>>>>>>> 59648474

			# Manually stop when epoch is completed
			if i >= num_minibatches:
				break

<<<<<<< HEAD
			# Uncomment to quickly test testing phase
=======
>>>>>>> 59648474
			# if i > 1:
			# 	validate_and_log(
			# 		model_temp=model, \
			# 		dataset_val=dataset_val, \
			# 		temp_psz=args['temp_patch_size'], \
			# 		writer=writer, \
			# 		epoch=epoch, \
			# 		lr=current_lr, \
			# 		logger=logger, \
			# 		trainimg=imgo_train
			# 	)

			# Pre-training step
			model.train()

			# When optimizer = optim.Optimizer(net.parameters()) we only zero the optim's grads
			optimizer.zero_grad()

			# convert inp to [N, num_frames*C. H, W] in  [0., 1.] from [N, num_frames, C. H, W] in [0., 255.]
<<<<<<< HEAD
			# and extract ground truth (central frame)
			imgo_train, imgn_train, imgd_train, gt_train, gt_n, gt_d = normalize_augment(data[0], data[1], data[2], ctrl_fr_idx)
=======
			# extract ground truth (central frame)
			imgo_train, imgn_train, imgd_train, gt_train, gt_n, gt_d = normalize_data(data[0], data[1], data[2], ctrl_fr_idx)
>>>>>>> 59648474

			N, _, H, W = imgn_train.size()

			# Test for different frames
			# do = imgo_train[0]
			# showImage(do[0:3, :, :], "1. Original from pipeline: ")
			# showImage(do[3:6, :, :], "2. Original from pipeline: ")
			# showImage(do[6:9, :, :], "3. Original from pipeline: ")
			# showImage(do[9:12, :, :], "4. Original from pipeline: ")
			# showImage(do[12:15, :, :], "5. Original from pipeline: ")

			# Test for different categories(original, noisy, denoised)
			# showImage(gt_train[0], "GT0")
			# showImage(gt_n[0], "GTN")
			# showImage(gt_d[0], "GTD")

			# Send tensors to GPU
			gt_train = gt_train.cuda(non_blocking=True)
			imgn_train = imgn_train.cuda(non_blocking=True)
			imgd_train = imgd_train.cuda(non_blocking=True)
			noise_map = data[3].expand((N, 1, H, W)).cuda(non_blocking=True)  # one channel per image

			# Evaluate model and optimize it
			out_train = model(imgn_train, imgd_train, noise_map)

			# Compute loss
			loss = criterion(gt_train, out_train) / (N*2)
			loss.backward()
			optimizer.step()

			# Results
			if training_params['step'] % args['save_every'] == 0:
				# Apply regularization by orthogonalizing filters
				if not training_params['no_orthog']:
					model.apply(svd_orthogonalization)

				# Compute training PSNR
				log_train_psnr(out_train, \
								gt_train, \
								loss, \
								writer, \
								epoch, \
								i, \
								num_minibatches, \
								training_params)

			if training_params['step'] % 1000 == 0:
				log_training_patches(writer, epoch + 1, training_params['step'], imgo_train, imgn_train, imgd_train)

			# update step counter
			training_params['step'] += 1

		# Call to model.eval() to correctly set the BN layers before inference
		model.eval()

		# Validation and log images
		validate_and_log(
						model_temp=model, \
						dataset_val=dataset_val, \
						temp_psz=args['temp_patch_size'], \
						writer=writer, \
						epoch=epoch, \
						lr=current_lr, \
						logger=logger, \
						trainimg=imgo_train
						)

		# save model and checkpoint
		training_params['start_epoch'] = epoch + 1
		save_model_checkpoint(model, args, optimizer, training_params, epoch)


	# Print elapsed time
	elapsed_time = time.time() - start_time
	print('Elapsed time {}'.format(time.strftime("%H:%M:%S", time.gmtime(elapsed_time))))

	# Close logger file
	close_logger(logger)

def showImage(img, t):
	image = img.cpu()  # Extract the image at index i

	# Assuming the tensor is in [0, 1] range, you can convert it to [0, 255] range
	image = (image * 255).byte()

	# Convert tensor to numpy array and rearrange dimensions from [C, H, W] to [H, W, C]
	image = image.permute(1, 2, 0).numpy()

	# Display the image
	plt.imshow(image)
	plt.title(f"Image {t}")
	plt.show()

def areImagesDesincronized(img1, img2, step, epoch):
	image1 = img1.cpu()  # Extract the image at index i
	image1 = (image1 * 255).byte()
	image1 = image1.permute(1, 2, 0).numpy()
	i1 = Image.fromarray(image1)

	image2 = img2.cpu()  # Extract the image at index i
	image2 = (image2 * 255).byte()
	image2 = image2.permute(1, 2, 0).numpy()
	i2 = Image.fromarray(image2)

	hash0 = imghash.average_hash(i1)
	hash1 = imghash.average_hash(i2)

	cutoff = 30  # maximum bits that could be different between the hashes.
	diff = abs(hash0 - hash1)

	if diff >= cutoff:
		print('Iajuuuuu')
		f = open("/home/pau/TFG/logs/NEWLOGS/desync-finder/log/desync-info.txt", "a")
		f.write("-Desync at step {0} of epoch {1} (hash diff {2})\n".format(step, epoch, diff))
		f.close()

		current_datetime = datetime.now().strftime("%d_%m_%Y-%H_%M_%S")
		i1.save('/home/pau/TFG/logs/NEWLOGS/desync-finder/images/original/{0}.jpg'.format(current_datetime), 'JPEG')
		i2.save('/home/pau/TFG/logs/NEWLOGS/desync-finder/images/denoised/{0}.jpg'.format(current_datetime), 'JPEG')
		return True
	return False

def print_model_parameters(model):
	pytorch_total_params = sum(p.numel() for p in model.parameters())
	print('Total number of parameters: {}'.format(pytorch_total_params))

	pytorch_total_params = sum(p.numel() for p in model.parameters() if p.requires_grad)
	print('Total number of Trainable parameters: {}'.format(pytorch_total_params))

if __name__ == "__main__":

	parser = argparse.ArgumentParser(description="Train the denoiser")

	#Training parameters
	parser.add_argument("--batch_size", type=int, default=64, 	\
					 help="Training batch size")
	parser.add_argument("--epochs", "--e", type=int, default=80, \
					 help="Number of total training epochs")
	parser.add_argument("--resume_training", "--r", action='store_true',\
						help="resume training from a previous checkpoint")
	parser.add_argument("--milestone", nargs=2, type=int, default=[50, 60], \
						help="When to decay learning rate; should be lower than 'epochs'")
	parser.add_argument("--lr", type=float, default=1e-3, \
					 help="Initial learning rate")
	parser.add_argument("--no_orthog", action='store_true',\
						help="Don't perform orthogonalization as regularization")
	parser.add_argument("--save_every", type=int, default=10,\
						help="Number of training steps to log psnr and perform \
						orthogonalization")
	parser.add_argument("--save_every_epochs", type=int, default=5,\
						help="Number of training epochs to save state")
	parser.add_argument("--noise_ival", nargs=2, type=int, default=[5, 55], \
					 help="Noise training interval")
	parser.add_argument("--val_noiseL", type=float, default=25, \
						help='noise level used on validation set')
	# Preprocessing parameters
	parser.add_argument("--patch_size", "--p", type=int, default=96, help="Patch size")
	parser.add_argument("--temp_patch_size", "--tp", type=int, default=5, help="Temporal patch size")
	parser.add_argument("--max_number_patches", "--m", type=int, default=256000, \
						help="Maximum number of patches")
	# Dirs
	parser.add_argument("--log_dir", type=str, default="logs", \
					 help='path of log files')
	parser.add_argument("--trainset_dir_noisy", type=str, default=None, \
					 help='path of noisy trainset')
	parser.add_argument("--trainset_dir_denoised", type=str, default=None, \
						help='path of denoised trainset')
	parser.add_argument("--trainset_dir_original", type=str, default=None, \
						help='path of original trainset')
	parser.add_argument("--valset_dir_noisy", type=str, default=None, \
						 help='path of validation set')
	parser.add_argument("--valset_dir_denoised", type=str, default=None, \
						help='path of validation set')
	parser.add_argument("--valset_dir_original", type=str, default=None, \
						help='path of validation set')
	argspar = parser.parse_args()

	# Normalize noise between [0, 1]
	argspar.val_noiseL /= 255.
	argspar.noise_ival[0] /= 255.
	argspar.noise_ival[1] /= 255.

	print("\n### Training FastDVDnet denoiser model ###")
	print("> Parameters:")
	for p, v in zip(argspar.__dict__.keys(), argspar.__dict__.values()):
		print('\t{}: {}'.format(p, v))
	print('\n')

	main(**vars(argspar))<|MERGE_RESOLUTION|>--- conflicted
+++ resolved
@@ -89,31 +89,17 @@
 		print('\nlearning rate %f' % current_lr)
 
 		# train
-<<<<<<< HEAD
 		# start = time.time()
 		for i, data in enumerate(images_loader_train, 0):
 			# if i % 100 == 0:
 			# 	end = time.time()
 			# 	print("Elapsed time till %d steps: %f s" % (i, end - start))
-=======
-		eventHorizonCrossed = False
-
-		start = time.time()
-
-		for i, data in enumerate(images_loader_train, 0):
-			if i % 100 == 0:
-				end = time.time()
-				print("Elapsed time till %d steps: %f s" % (i, end - start))
->>>>>>> 59648474
 
 			# Manually stop when epoch is completed
 			if i >= num_minibatches:
 				break
 
-<<<<<<< HEAD
 			# Uncomment to quickly test testing phase
-=======
->>>>>>> 59648474
 			# if i > 1:
 			# 	validate_and_log(
 			# 		model_temp=model, \
@@ -133,13 +119,10 @@
 			optimizer.zero_grad()
 
 			# convert inp to [N, num_frames*C. H, W] in  [0., 1.] from [N, num_frames, C. H, W] in [0., 255.]
-<<<<<<< HEAD
+			# and extract ground truth (central frame)
+			imgo_train, imgn_train, imgd_train, gt_train, gt_n, gt_d = normalize_data(data[0], data[1], data[2], ctrl_fr_idx)
 			# and extract ground truth (central frame)
 			imgo_train, imgn_train, imgd_train, gt_train, gt_n, gt_d = normalize_augment(data[0], data[1], data[2], ctrl_fr_idx)
-=======
-			# extract ground truth (central frame)
-			imgo_train, imgn_train, imgd_train, gt_train, gt_n, gt_d = normalize_data(data[0], data[1], data[2], ctrl_fr_idx)
->>>>>>> 59648474
 
 			N, _, H, W = imgn_train.size()
 
